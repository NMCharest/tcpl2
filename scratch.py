"""TCPL scratch testing notebook."""

import numpy as np
import matplotlib.pyplot as plt

from dose_response_models import LogHillModel, Poly1Model, PowModel

# Mock data
conc = np.array([0.03, 0.1, 0.3, 1.0, 3.0, 10.0, 30.0, 100.0])
<<<<<<< HEAD
resp = np.array([0, 0, 0.1, 0.2, 0.5, 1.0, 1.5, 2.0])
bmr = 0.25
=======
hill_resp = np.array([0, 0, .1, .2, .5, 1, 1.5, 2])
poly1_resp = np.array([0, .01, .1, .1, .2, .5, 2, 5])
pow_resp = np.array([0, .01, .1, .1, .2, .5, 2, 8])
>>>>>>> c18fd335

# Initialize and fit the model
model = PowModel()
model.fit(conc, pow_resp)

if model.success_:
    # Output results
    print('Fit successful!')
    print(f'Parameters: {model.best_params_}')
    print(f'Log-likelihood: {model.log_likelihood_}')
    print(f'AIC: {model.aic_}')
    print(f'Predictions: {model.predict(conc)}')
    print(f'Inversion of Benchmark Response: {model.invert(bmr)}')

    # Predict spaced data for plotting
    logc = np.log10(conc)
    logc_fine = np.linspace(np.min(logc), np.max(logc), 200)
    conc_fine = 10 ** logc_fine
    pred = model.predict(conc_fine)
    midpoint = model.invert(bmr)

    # Generate plot
    fig, ax = plt.subplots()
    ax.scatter(conc, pow_resp, label='Observed', color='black')
    ax.plot(conc_fine, pred, label='Fit', color='blue')
    # Add AC50 line
    ax.axvline(10 ** model.best_params_[1], linestyle='--', c='red')
    ax.axhline(bmr, linestyle='--', c='green')
    ax.axvline(midpoint, linestyle='--', c='green')
    plt.show()
    # BMD

else:
    print('Fit failed.')<|MERGE_RESOLUTION|>--- conflicted
+++ resolved
@@ -7,14 +7,10 @@
 
 # Mock data
 conc = np.array([0.03, 0.1, 0.3, 1.0, 3.0, 10.0, 30.0, 100.0])
-<<<<<<< HEAD
-resp = np.array([0, 0, 0.1, 0.2, 0.5, 1.0, 1.5, 2.0])
-bmr = 0.25
-=======
 hill_resp = np.array([0, 0, .1, .2, .5, 1, 1.5, 2])
 poly1_resp = np.array([0, .01, .1, .1, .2, .5, 2, 5])
 pow_resp = np.array([0, .01, .1, .1, .2, .5, 2, 8])
->>>>>>> c18fd335
+bmr = 0.25
 
 # Initialize and fit the model
 model = PowModel()
